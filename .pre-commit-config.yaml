exclude: '^(src/pyscaffold/contrib|docs/conf.py|docs/gfx)'

repos:
- repo: git://github.com/pre-commit/pre-commit-hooks
  rev: v3.2.0
  hooks:
  - id: trailing-whitespace
  - id: check-added-large-files
  - id: check-ast
  - id: check-json
  - id: check-merge-conflict
  - id: check-xml
  - id: check-yaml
  - id: debug-statements
  - id: end-of-file-fixer
  - id: requirements-txt-fixer
  - id: mixed-line-ending
    args: ['--fix=no']

- repo: http://github.com/timothycrosley/isort
<<<<<<< HEAD
  rev: 5.2.2
=======
  rev: 5.3.2
>>>>>>> 175f9e7c
  hooks:
  - id: isort

- repo: https://github.com/psf/black
  rev: stable
  hooks:
  - id: black
    language_version: python3

- repo: https://gitlab.com/pycqa/flake8
  rev: 3.8.3
  hooks:
  - id: flake8<|MERGE_RESOLUTION|>--- conflicted
+++ resolved
@@ -18,11 +18,7 @@
     args: ['--fix=no']
 
 - repo: http://github.com/timothycrosley/isort
-<<<<<<< HEAD
-  rev: 5.2.2
-=======
   rev: 5.3.2
->>>>>>> 175f9e7c
   hooks:
   - id: isort
 
