# For distributed tests, call tox with `-n NUMBER` arguments
# Use `setup.cfg` as single-source of truth for dependency specification

[tox]
<<<<<<< HEAD
minversion = 3.8
envlist = default

[testenv]
=======
minversion = 3.15
envlist = default

[testenv]
description = invoke pytest to run automated tests
>>>>>>> 6145ac0a
setenv =
    TOXINIDIR = {toxinidir}
passenv =
    HOME
    USER
    USERNAME
    COVERAGE
    PIP_CACHE
    PIP_TRUSTED_HOST
deps =
    certifi
    pytest
    pre-commit
commands =
    default: py.test -k "not system" {posargs}
    system: py.test -k system {posargs}
    all: py.test -vv {posargs}
extras =
    # TODO: uncomment `all` once all the extensions are updated
    #       to the new version of pyscaffold
    # all
    testing

[testenv:{docs,doctests}]
description = invoke sphinx-build to build the docs/run doctests
setenv =
    DOCSDIR = {toxinidir}/docs
    BUILDDIR = {toxinidir}/docs/_build
    docs: BUILD = html
    doctests: BUILD = doctest
deps =
    sphinx_rtd_theme
    -r {toxinidir}/requirements.txt
    # ^  requirements.txt shared with Read The Docs
commands =
    sphinx-build -b {env:BUILD} -d "{env:BUILDDIR}/doctrees" "{env:DOCSDIR}" "{env:BUILDDIR}/{env:BUILD}" {posargs}<|MERGE_RESOLUTION|>--- conflicted
+++ resolved
@@ -2,18 +2,11 @@
 # Use `setup.cfg` as single-source of truth for dependency specification
 
 [tox]
-<<<<<<< HEAD
-minversion = 3.8
-envlist = default
-
-[testenv]
-=======
 minversion = 3.15
 envlist = default
 
 [testenv]
 description = invoke pytest to run automated tests
->>>>>>> 6145ac0a
 setenv =
     TOXINIDIR = {toxinidir}
 passenv =
