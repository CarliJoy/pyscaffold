# -*- coding: utf-8 -*-

import logging
import os
import sys
from pathlib import Path

import pytest

from pyscaffold import cli
<<<<<<< HEAD
from pyscaffold.exceptions import OldSetuptools
=======
from pyscaffold.exceptions import NoPyScaffoldProject, OldSetuptools
from pyscaffold.utils import localize_path as lp
>>>>>>> 47620e83

from .log_helpers import find_report


def test_parse_args():
    args = ["my-project"]
    opts = cli.parse_args(args)
    assert opts['project_path'] == "my-project"


def test_parse_verbose_option():
    for quiet in ("--verbose", "-v"):
        args = ["my-project", quiet]
        opts = cli.parse_args(args)
        assert opts["log_level"] == logging.INFO


def test_parse_default_log_level():
    args = ["my-project"]
    opts = cli.parse_args(args)
    assert opts["log_level"] == logging.WARNING


def test_parse_pretend():
    for flag in ["--pretend", "-P"]:
        opts = cli.parse_args(["my-project", flag])
        assert opts["pretend"]
    opts = cli.parse_args(["my-project"])
    assert not opts["pretend"]


def test_parse_list_actions():
    opts = cli.parse_args(["my-project", "--list-actions"])
    assert opts["command"] == cli.list_actions
    opts = cli.parse_args(["my-project"])
    assert opts["command"] == cli.run_scaffold


def test_verbose_main(tmpfolder, git_mock, caplog):
    args = ["my-project", "--verbose"]
    cli.main(args)
    assert os.path.exists(args[0])

    # Check for some log messages
    assert find_report(caplog, 'invoke', 'get_default_options')
    assert find_report(caplog, 'invoke', 'verify_options_consistency')
    assert find_report(caplog, 'invoke', 'define_structure')
    assert find_report(caplog, 'invoke', 'create_structure')
    assert find_report(caplog, 'create', 'setup.py')
<<<<<<< HEAD
    assert find_report(caplog, 'create', Path('my_project', '__init__.py'))
=======
    assert find_report(caplog, 'create', 'requirements.txt')
    assert find_report(caplog, 'create', lp('my_project/__init__.py'))
>>>>>>> 47620e83
    assert find_report(caplog, 'run', 'git init')
    assert find_report(caplog, 'run', 'git add')


def test_pretend_main(tmpfolder, git_mock, caplog):
    for flag in ["--pretend", "-P"]:
        args = ["my-project", flag]
        cli.main(args)
        assert not os.path.exists(args[0])

        # Check for some log messages
        assert find_report(caplog, 'invoke', 'get_default_options')
        assert find_report(caplog, 'invoke', 'verify_options_consistency')
        assert find_report(caplog, 'invoke', 'define_structure')
        assert find_report(caplog, 'invoke', 'create_structure')
        assert find_report(caplog, 'create', 'setup.py')
<<<<<<< HEAD
        assert find_report(caplog, 'create', Path('my_project', '__init__.py'))
=======
        assert find_report(caplog, 'create', 'requirements.txt')
        assert find_report(caplog, 'create', lp('my_project/__init__.py'))
>>>>>>> 47620e83
        assert find_report(caplog, 'run', 'git init')
        assert find_report(caplog, 'run', 'git add')


def test_main_when_updating(tmpfolder, capsys, git_mock):
    args = ["my-project"]
    cli.main(args)
    args = ["--update", "my-project"]
    cli.main(args)
    assert os.path.exists(args[1])
    out, _ = capsys.readouterr()
    assert "Update accomplished!" in out


def test_main_with_old_setuptools(old_setuptools_mock):
    args = ["my-project"]
    with pytest.raises(OldSetuptools):
        cli.main(args)


def test_main_with_list_actions(capsys, isolated_logger):
    # When putup is called with --list-actions,
    args = ["my-project", "--tox", "--list-actions"]
    cli.main(args)
    # then the action list should be printed,
    out, _ = capsys.readouterr()
    assert "Planned Actions" in out
    assert "pyscaffold.api:get_default_options" in out
    assert "pyscaffold.structure:define_structure" in out
    assert "pyscaffold.extensions.tox:add_files" in out
    assert "pyscaffold.structure:create_structure" in out
    assert "pyscaffold.api:init_git" in out
    # but no project should be created
    assert not os.path.exists(args[0])


def test_run(tmpfolder, git_mock):
    sys.argv = ["pyscaffold", "my-project"]
    cli.run()
    assert os.path.exists(sys.argv[1])<|MERGE_RESOLUTION|>--- conflicted
+++ resolved
@@ -8,12 +8,8 @@
 import pytest
 
 from pyscaffold import cli
-<<<<<<< HEAD
-from pyscaffold.exceptions import OldSetuptools
-=======
 from pyscaffold.exceptions import NoPyScaffoldProject, OldSetuptools
 from pyscaffold.utils import localize_path as lp
->>>>>>> 47620e83
 
 from .log_helpers import find_report
 
@@ -63,12 +59,8 @@
     assert find_report(caplog, 'invoke', 'define_structure')
     assert find_report(caplog, 'invoke', 'create_structure')
     assert find_report(caplog, 'create', 'setup.py')
-<<<<<<< HEAD
-    assert find_report(caplog, 'create', Path('my_project', '__init__.py'))
-=======
     assert find_report(caplog, 'create', 'requirements.txt')
     assert find_report(caplog, 'create', lp('my_project/__init__.py'))
->>>>>>> 47620e83
     assert find_report(caplog, 'run', 'git init')
     assert find_report(caplog, 'run', 'git add')
 
@@ -85,12 +77,8 @@
         assert find_report(caplog, 'invoke', 'define_structure')
         assert find_report(caplog, 'invoke', 'create_structure')
         assert find_report(caplog, 'create', 'setup.py')
-<<<<<<< HEAD
-        assert find_report(caplog, 'create', Path('my_project', '__init__.py'))
-=======
         assert find_report(caplog, 'create', 'requirements.txt')
         assert find_report(caplog, 'create', lp('my_project/__init__.py'))
->>>>>>> 47620e83
         assert find_report(caplog, 'run', 'git init')
         assert find_report(caplog, 'run', 'git add')
 
