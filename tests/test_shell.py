# -*- coding: utf-8 -*-
import logging
import re
import sys
from os.path import basename
from os.path import exists as path_exists

import pytest

from pyscaffold import shell

from .helpers import uniqstr


def test_ShellCommand(tmpfolder):
    echo = shell.ShellCommand('echo')
    output = echo('Hello Echo!!!')
    assert next(output).strip('"') == 'Hello Echo!!!'
    python = shell.ShellCommand('python')
    output = python('-c', 'print("Hello World")')
    assert list(output)[-1] == 'Hello World'
    touch = shell.ShellCommand('touch')
    touch('my-file.txt')
    assert path_exists('my-file.txt')


def test_shell_command_error2exit_decorator():
    @shell.shell_command_error2exit_decorator
    def func(_):
        shell.ShellCommand('non_existing_cmd')('--wrong-args')

    with pytest.raises(SystemExit):
        func(1)


def test_command_exists():
<<<<<<< HEAD
    assert shell.command_exists(basename(sys.executable))
=======
    assert shell.command_exists('tar')
>>>>>>> 47620e83
    assert not shell.command_exists('ldfgyupmqzbch174')


def test_pretend_command(caplog):
    caplog.set_level(logging.INFO)
    # When command runs under pretend flag,
    name = uniqstr()
    touch = shell.ShellCommand('touch')
    touch(name, pretend=True)
    # then nothing should be executed
    assert not path_exists(name)
    # but log should be displayed
    logs = caplog.text
    assert re.search(r'run.*touch\s'+name, logs)<|MERGE_RESOLUTION|>--- conflicted
+++ resolved
@@ -34,11 +34,7 @@
 
 
 def test_command_exists():
-<<<<<<< HEAD
-    assert shell.command_exists(basename(sys.executable))
-=======
     assert shell.command_exists('tar')
->>>>>>> 47620e83
     assert not shell.command_exists('ldfgyupmqzbch174')
 
 
