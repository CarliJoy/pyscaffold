import os
import sys
from os import environ
from os.path import exists, isdir
from os.path import join as path_join
from subprocess import CalledProcessError

import pytest

from pyscaffold.file_system import chdir
from pyscaffold.info import read_pyproject

from .helpers import run, run_common_tasks

pytestmark = [pytest.mark.slow, pytest.mark.system]


def is_venv():
    """Check if the tests are running inside a venv"""
    return hasattr(sys, "real_prefix") or (
        hasattr(sys, "base_prefix") and sys.base_prefix != sys.prefix
    )


@pytest.fixture(autouse=True)
def cwd(tmpdir):
    """Guarantee a blank folder as workspace"""
    with tmpdir.as_cwd():
        yield tmpdir


def test_ensure_inside_test_venv(putup):
    # This is a METATEST
    # Here we ensure `putup` is installed inside tox so we know we are testing the
    # correct version of pyscaffold and not one the devs installed to use in other
    # projects
    assert ".tox" in putup


BUILD_DEPS = ["wheel", "setuptools_scm"]


def test_putup(cwd, putup):
    # Given pyscaffold is installed,
    # when we run putup
    run(f"{putup} myproj")
    # then no error should be raised when running the common tasks
    with cwd.join("myproj").as_cwd():
        # then the new version of PyScaffold should produce packages with
        # the correct build deps
        pyproject_toml = read_pyproject(".")
        stored_deps = " ".join(pyproject_toml["build-system"]["requires"])
        for dep in BUILD_DEPS:
            assert dep in stored_deps
        # and no error should be raised when running the common tasks
        run_common_tasks()


def test_putup_with_update(cwd, putup):
    # Given pyscaffold is installed,
    # and a project already created
    run(f"{putup} myproj")
    # when we run putup with the update flag
    run(f"{putup} --update myproj")
    # then no difference should be found
    with cwd.join("myproj").as_cwd():
        git_diff = run("git diff")
        assert git_diff.strip() == ""


def test_putup_with_update_dirty_workspace(cwd, putup):
    run(f"{putup} myproj")
    with chdir("myproj"):
        with open("setup.py", "w") as fh:
            fh.write("DIRTY")
    with pytest.raises(CalledProcessError):
        run(f"{putup} --update myproj")
    run(f"{putup} --update myproj --force")


<<<<<<< HEAD
def test_differing_package_name(cwd, putup):
=======
def test_putup_with_update_and_namespace(cwd):
    # Given pyscaffold is installed,
    # and a project already created
    run("putup --namespace myns --package myproj myns-myproj")
    # when we run putup with the update flag
    run("putup --update myns-myproj")
    # then no difference should be found
    with cwd.join("myns-myproj").as_cwd():
        git_diff = run("git diff")
        assert git_diff.strip() == ""


def test_differing_package_name(cwd):
>>>>>>> f4e7f184
    # Given pyscaffold is installed,
    # when we run putup
    run(f"{putup} my-cool-proj -p myproj")
    # then the folder structure should respect the names
    assert isdir("my-cool-proj")
    assert isdir("my-cool-proj/src/myproj")
    # then no error should be raised when running the common tasks
    with cwd.join("my-cool-proj").as_cwd():
        run_common_tasks()


def test_update(putup):
    # Given pyscaffold is installed,
    # and a project already created
    run(f"{putup} myproj")
    assert not exists("myproj/tox.ini")
    # when it is updated
    run(f"{putup} --update --travis myproj")
    # then complementary files should be created
    assert exists("myproj/.travis.yml")


def test_force(cwd, putup):
    # Given pyscaffold is installed,
    # and a project already created
    run(f"{putup} myproj")
    assert not exists("myproj/tox.ini")
    # when it is forcefully updated
    run(f"{putup} --force --tox myproj")
    # then complementary files should be created
    assert exists("myproj/tox.ini")
    if environ.get("DISTRIB") == "ubuntu":
        # and added features should work properly
        with cwd.join("myproj").as_cwd():
            run("tox -e py")


# -- Extensions --


def test_tox_docs(cwd, tox, putup):
    # Given pyscaffold project is created with --tox
    run(f"{putup} myproj --tox")
    with cwd.join("myproj").as_cwd():
        # when we can call tox -e docs
        run(f"{tox} -e docs")
        # then documentation will be generated.
        assert exists("docs/api/modules.rst")
        assert exists("docs/_build/html/index.html")


def test_tox_doctests(cwd, tox, putup):
    # Given pyscaffold project is created with --tox
    run(f"{putup} myproj --tox")
    with cwd.join("myproj").as_cwd():
        # when we can call tox
        run(f"{tox} -e doctests")
        # then tests will execute


def test_tox_tests(cwd, tox, putup):
    # Given pyscaffold project is created with --tox
    run(f"{putup} myproj --tox")
    with cwd.join("myproj").as_cwd():
        # when we can call tox
        run(tox)
        # then tests will execute


def test_tox_build(cwd, tox, putup):
    # Given pyscaffold project is created with --tox
    run(f"{putup} myproj --tox")
    with cwd.join("myproj").as_cwd():
        # when we can call tox
        run(f"{tox} -e clean,build")
        # then tests will execute


@pytest.mark.parametrize(
    "extension, kwargs, filename",
    (
        ("pre-commit", {}, ".pre-commit-config.yaml"),
        ("travis", {}, ".travis.yml"),
        ("gitlab", {}, ".gitlab-ci.yml"),
    ),
)
def test_extensions(cwd, putup, extension, kwargs, filename):
    # Given pyscaffold is installed,
    # when we call putup with extensions
    name = "myproj-" + extension
    run(f"{putup} -vv --{extension} {name}")
    with cwd.join(name).as_cwd():
        # then special files should be created
        assert exists(filename)
        # and all the common tasks should run properly
        run_common_tasks(**kwargs)


def test_no_skeleton(cwd, putup):
    # Given pyscaffold is installed,
    # when we call putup with --no-skeleton
    run(f"{putup} myproj --no-skeleton")
    with cwd.join("myproj").as_cwd():
        # then no skeleton file should be created
        assert not exists("src/myproj/skeleton.py")
        assert not exists("tests/test_skeleton.py")
        # and all the common tasks should run properly
        run_common_tasks(tests=False)


def test_namespace(cwd, putup):
    # Given pyscaffold is installed,
    # when we call putup with --namespace
    run(f"{putup} nested_project -p my_package --namespace com.blue_yonder")
    # then a very complicated module hierarchy should exist
    path = "nested_project/src/com/blue_yonder/my_package/skeleton.py"
    assert exists(path)
    assert not exists("nested_project/src/my_package")
    with cwd.join("nested_project").as_cwd():
        run_common_tasks()
    # and pyscaffold should remember the options during an update
    run(f"{putup} nested_project --update -vv")
    assert exists(path)
    assert not exists("nested_project/src/nested_project")
    assert not exists("nested_project/src/my_package")


def test_namespace_no_skeleton(cwd, putup):
    # Given pyscaffold is installed,
    # when we call putup with --namespace and --no-skeleton
    run(
        f"{putup} nested_project --no-skeleton "
        "-p my_package --namespace com.blue_yonder"
    )
    # then a very complicated module hierarchy should exist
    path = "nested_project/src/com/blue_yonder/my_package"
    assert isdir(path)
    # but no skeleton.py
    assert not exists(path_join(path, "skeleton.py"))


def test_new_project_does_not_fail_pre_commit(cwd, pre_commit, putup):
    # Given pyscaffold is installed,
    # when we call putup with extensions and pre-commit
    name = "my_project"
    run(
        f"{putup} --pre-commit --travis --gitlab --tox "
        "-p my_package --namespace com.blue_yonder " + name
    )
    with cwd.join(name).as_cwd():
        # then the newly generated files should not result in errors when
        # pre-commit runs...
        try:
            run(f"{pre_commit} install")
            run(f"{pre_commit} run --all")
        except CalledProcessError as ex:
            if os.name == "nt" and (
                "filename or extension is too long"
                in ((ex.stdout or "") + (ex.stderr or ""))
            ):
                pytest.skip("Sometimes Windows have problems with nested files")
                # Even if we try to change that by configuring the CI
                # environment
            else:
                raise<|MERGE_RESOLUTION|>--- conflicted
+++ resolved
@@ -78,23 +78,19 @@
     run(f"{putup} --update myproj --force")
 
 
-<<<<<<< HEAD
-def test_differing_package_name(cwd, putup):
-=======
-def test_putup_with_update_and_namespace(cwd):
-    # Given pyscaffold is installed,
-    # and a project already created
-    run("putup --namespace myns --package myproj myns-myproj")
+def test_putup_with_update_and_namespace(cwd, putup):
+    # Given pyscaffold is installed,
+    # and a project already created
+    run(f"{putup} --namespace myns --package myproj myns-myproj")
     # when we run putup with the update flag
-    run("putup --update myns-myproj")
+    run(f"{putup} --update myns-myproj")
     # then no difference should be found
     with cwd.join("myns-myproj").as_cwd():
         git_diff = run("git diff")
         assert git_diff.strip() == ""
 
 
-def test_differing_package_name(cwd):
->>>>>>> f4e7f184
+def test_differing_package_name(cwd, putup):
     # Given pyscaffold is installed,
     # when we run putup
     run(f"{putup} my-cool-proj -p myproj")
