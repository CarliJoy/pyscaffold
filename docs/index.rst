--- conflicted
+++ resolved
@@ -28,8 +28,11 @@
 that you have `Git`_ installed and set up on your PC, meaning at least your name
 and email are configured.
 The project template in ``my_project`` provides you with a lot of
-<<<<<<< HEAD
 :ref:`features <features>`.
+
+There is also a `video tutorial`_
+on how to develop a command-line application with the help of PyScaffold.
+
 
 .. note::
 
@@ -37,12 +40,6 @@
    *(you might be able to run it on Python 3.5, however that is not
    officially supported)*.
    For legacy Python 2.7 support please install PyScaffold 2.5.
-=======
-:ref:`features <features>`. PyScaffold 3 is compatible with Python 3.4 and greater.
-For legacy Python 2.7 support please install PyScaffold 2.5. There is also a `video tutorial`_
-on how to develop a command-line application with the help of PyScaffold.
-
->>>>>>> 80d3f77f
 
 
 Contents
