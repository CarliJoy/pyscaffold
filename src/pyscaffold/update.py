# -*- coding: utf-8 -*-
"""
Functionality to update one PyScaffold version to another
"""
from functools import reduce
from pathlib import Path

from pkg_resources import parse_version

from . import __version__ as pyscaffold_version
from .contrib.configupdater import ConfigUpdater
from .log import logger
from .structure import FileOp
from .utils import get_id, get_setup_requires_version


def apply_update_rules(struct, opts, prefix=None):
    """Apply update rules using :obj:`~.FileOp` to a directory structure.

    As a result the filtered structure keeps only the files that actually will
    be written.

    Args:
        opts (dict): options of the project, containing the following flags:

            - **update**: when the project already exists and should be updated
            - **force**: overwrite all the files that already exist

        struct (dict): directory structure as dictionary of dictionaries
            (in this tree representation, each leaf can be just a
            string or a tuple also containing an update rule)
        prefix (str): prefix path for the structure

    Returns:
        tuple(dict, dict):
            directory structure with keys removed according to the rules
            (in this tree representation, all the leaves are strings) and input
            options
    """
    if prefix is None:
        prefix = opts.get("project_path", ".")

    prefix = Path(prefix)
    filtered = {}

    for k, v in struct.items():
        if isinstance(v, dict):
            v, _ = apply_update_rules(v, opts, prefix / k)
        else:
            v = apply_update_rule_to_file(prefix / k, v, opts)

        if v is not None:
            filtered[k] = v

    return filtered, opts


def apply_update_rule_to_file(path, value, opts):
    """Applies the update rule to a given file path

    Args:
        path (str): file path
        value (tuple or str): content (and update rule)
        opts (dict): options of the project, containing the following flags:

            - **update**: if the project already exists and should be updated
            - **force**: overwrite all the files that already exist

    Returns:
        content of the file if it should be generated or None otherwise.
    """
    if isinstance(value, (tuple, list)):
        content, rule = value
    else:
        content, rule = value, None

    update = opts.get("update")
    force = opts.get("force")
<<<<<<< HEAD
    path = Path(path)
=======
>>>>>>> 7d412e9b

    skip = (
        update
        and not force
<<<<<<< HEAD
        and (rule == FileOp.NO_CREATE or path.exists() and rule == FileOp.NO_OVERWRITE)
=======
        and (
            rule == FileOp.NO_CREATE
            or path_exists(path)
            and rule == FileOp.NO_OVERWRITE
        )
>>>>>>> 7d412e9b
    )

    if skip:
        logger.report("skip", path)
        return None

    return content


def read_setupcfg(path, filename=None):
    """Reads-in a configuration file that follows a setup.cfg format.
    Useful for retrieving stored information (e.g. during updates)

    Args:
        path (os.PathLike): path where to find the config file
        filename (os.PathLike): if ``path`` is a directory,
            ``name`` will be considered a file relative to ``path``
            to read (default: setup.cfg)

    Returns:
        ConfigUpdater: object that can be used to read/edit configuration
            parameters.
    """
<<<<<<< HEAD
    path = Path(path)
    if path.is_dir():
        path = path / (filename or "setup.cfg")

=======
    path = join_path(project_path, "setup.cfg")
>>>>>>> 7d412e9b
    updater = ConfigUpdater()
    updater.read(path, encoding="utf-8")
    return updater


def invoke_action(action, struct, opts):
    """Invoke action with proper logging.

    Args:
        struct (dict): project representation as (possibly) nested
            :obj:`dict`.
        opts (dict): given options, see :obj:`create_project` for
            an extensive list.

    Returns:
        tuple(dict, dict): updated project representation and options
    """
    logger.report("invoke", get_id(action))
    with logger.indent():
        struct, opts = action(struct, opts)

    return struct, opts


def get_curr_version(project_path):
    """Retrieves the PyScaffold version that put up the scaffold

    Args:
        project_path: path to project

    Returns:
        Version: version specifier
    """
    setupcfg = read_setupcfg(project_path).to_dict()
    return parse_version(setupcfg["pyscaffold"]["version"])


def version_migration(struct, opts):
    """Migrations from one version to another

    Args:
        struct (dict): previous directory structure (ignored)
        opts (dict): options of the project

    Returns:
        tuple(dict, dict):
            structure as dictionary of dictionaries and input options
    """
    update = opts.get("update")

    if not update:
        return struct, opts

<<<<<<< HEAD
    curr_version = get_curr_version(opts["project_path"])
=======
    curr_version = get_curr_version(opts["project"])
>>>>>>> 7d412e9b

    # specify how to migrate from one version to another as ordered list
    migration_plans = [(parse_version("3.1"), [add_entrypoints, add_setup_requires])]
    for plan_version, plan_actions in migration_plans:
        if curr_version < plan_version:
            struct, opts = reduce(
                lambda acc, f: invoke_action(f, *acc), plan_actions, (struct, opts)
            )

    # note the updating version in setup.cfg for future use
<<<<<<< HEAD
    update_pyscaffold_version(opts["project_path"], opts["pretend"])
=======
    update_pyscaffold_version(opts["project"], opts["pretend"])
>>>>>>> 7d412e9b
    # replace the old version with the updated one
    opts["version"] = pyscaffold_version
    return struct, opts


def add_entrypoints(struct, opts):
    """Add [options.entry_points] to setup.cfg

    Args:
        struct (dict): previous directory structure (ignored)
        opts (dict): options of the project

    Returns:
        tuple(dict, dict):
            structure as dictionary of dictionaries and input options
    """
<<<<<<< HEAD
    setupcfg = read_setupcfg(opts["project_path"])
=======
    setupcfg = read_setupcfg(opts["project"])
>>>>>>> 7d412e9b
    section_str = """[options.entry_points]
# Add here console scripts like:
# console_scripts =
#     script_name = ${package}.module:function
# For example:
# console_scripts =
#     fibonacci = ${package}.skeleton:run
# And any other entry points, for example:
# pyscaffold.cli =
#     awesome = pyscaffoldext.awesome.extension:AwesomeExtension
    """
    new_section_name = "options.entry_points"
    if new_section_name in setupcfg:
        return struct, opts

    new_section = ConfigUpdater()
    new_section.read_string(section_str)
    new_section = new_section[new_section_name]

    add_after_sect = "options.extras_require"
    if add_after_sect not in setupcfg:
        # user removed it for some reason, default to metadata
        add_after_sect = "metadata"

    setupcfg[add_after_sect].add_after.section(new_section).space()
    if not opts["pretend"]:
        setupcfg.update_file()
    return struct, opts


def add_setup_requires(struct, opts):
    """Add `setup_requires` in setup.cfg

    Args:
        struct (dict): previous directory structure (ignored)
        opts (dict): options of the project

    Returns:
        tuple(dict, dict):
            structure as dictionary of dictionaries and input options
    """
<<<<<<< HEAD
    setupcfg = read_setupcfg(opts["project_path"])
=======
    setupcfg = read_setupcfg(opts["project"])
>>>>>>> 7d412e9b
    comment = "# DON'T CHANGE THE FOLLOWING LINE! " "IT WILL BE UPDATED BY PYSCAFFOLD!"
    options = setupcfg["options"]
    if "setup_requires" in options:
        return struct, opts

    version_str = get_setup_requires_version()
    (
        options["package_dir"]
        .add_after.comment(comment)
        .option("setup_requires", version_str)
    )
    if not opts["pretend"]:
        setupcfg.update_file()
    return struct, opts


def update_pyscaffold_version(project_path, pretend):
    """Update `setup_requires` in setup.cfg

    Args:
        project_path (str): path to project
        pretend (bool): only pretend to do something
    """
    setupcfg = read_setupcfg(project_path)
    setupcfg["options"]["setup_requires"] = get_setup_requires_version()
    setupcfg["pyscaffold"]["version"] = pyscaffold_version
    if not pretend:
        setupcfg.update_file()<|MERGE_RESOLUTION|>--- conflicted
+++ resolved
@@ -76,23 +76,12 @@
 
     update = opts.get("update")
     force = opts.get("force")
-<<<<<<< HEAD
     path = Path(path)
-=======
->>>>>>> 7d412e9b
 
     skip = (
         update
         and not force
-<<<<<<< HEAD
         and (rule == FileOp.NO_CREATE or path.exists() and rule == FileOp.NO_OVERWRITE)
-=======
-        and (
-            rule == FileOp.NO_CREATE
-            or path_exists(path)
-            and rule == FileOp.NO_OVERWRITE
-        )
->>>>>>> 7d412e9b
     )
 
     if skip:
@@ -116,14 +105,10 @@
         ConfigUpdater: object that can be used to read/edit configuration
             parameters.
     """
-<<<<<<< HEAD
     path = Path(path)
     if path.is_dir():
         path = path / (filename or "setup.cfg")
 
-=======
-    path = join_path(project_path, "setup.cfg")
->>>>>>> 7d412e9b
     updater = ConfigUpdater()
     updater.read(path, encoding="utf-8")
     return updater
@@ -177,11 +162,7 @@
     if not update:
         return struct, opts
 
-<<<<<<< HEAD
     curr_version = get_curr_version(opts["project_path"])
-=======
-    curr_version = get_curr_version(opts["project"])
->>>>>>> 7d412e9b
 
     # specify how to migrate from one version to another as ordered list
     migration_plans = [(parse_version("3.1"), [add_entrypoints, add_setup_requires])]
@@ -192,11 +173,7 @@
             )
 
     # note the updating version in setup.cfg for future use
-<<<<<<< HEAD
     update_pyscaffold_version(opts["project_path"], opts["pretend"])
-=======
-    update_pyscaffold_version(opts["project"], opts["pretend"])
->>>>>>> 7d412e9b
     # replace the old version with the updated one
     opts["version"] = pyscaffold_version
     return struct, opts
@@ -213,11 +190,7 @@
         tuple(dict, dict):
             structure as dictionary of dictionaries and input options
     """
-<<<<<<< HEAD
     setupcfg = read_setupcfg(opts["project_path"])
-=======
-    setupcfg = read_setupcfg(opts["project"])
->>>>>>> 7d412e9b
     section_str = """[options.entry_points]
 # Add here console scripts like:
 # console_scripts =
@@ -259,12 +232,8 @@
         tuple(dict, dict):
             structure as dictionary of dictionaries and input options
     """
-<<<<<<< HEAD
     setupcfg = read_setupcfg(opts["project_path"])
-=======
-    setupcfg = read_setupcfg(opts["project"])
->>>>>>> 7d412e9b
-    comment = "# DON'T CHANGE THE FOLLOWING LINE! " "IT WILL BE UPDATED BY PYSCAFFOLD!"
+    comment = "# DON'T CHANGE THE FOLLOWING LINE! IT WILL BE UPDATED BY PYSCAFFOLD!"
     options = setupcfg["options"]
     if "setup_requires" in options:
         return struct, opts
