--- conflicted
+++ resolved
@@ -8,12 +8,6 @@
 SOURCEDIR     = .
 BUILDDIR      = _build
 AUTODOCDIR    = api
-<<<<<<< HEAD
-AUTODOCBUILD  = sphinx-apidoc
-PROJECT       = ${name}
-MODULEDIR     = ../src/${root_pkg}
-=======
->>>>>>> fa3a9b83
 
 # User-friendly check for sphinx-build
 ifeq ($(shell which $(SPHINXBUILD) >/dev/null 2>&1; echo $?), 1)
